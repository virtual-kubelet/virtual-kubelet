// Copyright © 2017 The virtual-kubelet authors
//
// Licensed under the Apache License, Version 2.0 (the "License");
// you may not use this file except in compliance with the License.
// You may obtain a copy of the License at
//
//     http://www.apache.org/licenses/LICENSE-2.0
//
// Unless required by applicable law or agreed to in writing, software
// distributed under the License is distributed on an "AS IS" BASIS,
// WITHOUT WARRANTIES OR CONDITIONS OF ANY KIND, either express or implied.
// See the License for the specific language governing permissions and
// limitations under the License.

package api

import (
	"bytes"
	"context"
	"net/http"

	"github.com/pkg/errors"
	dto "github.com/prometheus/client_model/go"
	"github.com/prometheus/common/expfmt"
)

const (
	PrometheusTextFormatContentType = "text/plain; version=0.0.4"
)

// PodMetricsResourceHandlerFunc defines the handler for getting pod metrics
type PodMetricsResourceHandlerFunc func(context.Context) ([]*dto.MetricFamily, error)

// HandlePodMetricsResource makes an HTTP handler for implementing the kubelet /metrics/resource endpoint
func HandlePodMetricsResource(h PodMetricsResourceHandlerFunc) http.HandlerFunc {
	if h == nil {
		return NotImplemented
	}
	return handleError(func(w http.ResponseWriter, req *http.Request) error {
		metrics, err := h(req.Context())
		if err != nil {
			if isCancelled(err) {
				return err
			}
			return errors.Wrap(err, "error getting status from provider")
		}

<<<<<<< HEAD
		// Convert metrics to Prometheus text format
		var buffer bytes.Buffer
		enc := expfmt.NewEncoder(&buffer, expfmt.FmtText)
		for _, mf := range metrics {
			if err := enc.Encode(mf); err != nil{
=======
		// Convert metrics to Prometheus text format.
		var buffer bytes.Buffer
		enc := expfmt.NewEncoder(&buffer, expfmt.FmtText)
		for _, mf := range metrics {
			if err := enc.Encode(mf); err != nil {
>>>>>>> 50064980
				return errors.Wrap(err, "could not convert metrics to prometheus text format")
			}
		}

<<<<<<< HEAD
		// Set the response content type to "text/plain; version=0.0.4"
		w.Header().Set("Content-Type", PrometheusTextFormatContentType)

=======
		// Set the response content type to "text/plain; version=0.0.4".
		w.Header().Set("Content-Type", PrometheusTextFormatContentType)

		// Write the metrics in Prometheus text format to the response writer.
>>>>>>> 50064980
		if _, err := w.Write(buffer.Bytes()); err != nil {
			return errors.Wrap(err, "could not write to client")
		}

		return nil
	})
}<|MERGE_RESOLUTION|>--- conflicted
+++ resolved
@@ -45,33 +45,19 @@
 			return errors.Wrap(err, "error getting status from provider")
 		}
 
-<<<<<<< HEAD
-		// Convert metrics to Prometheus text format
-		var buffer bytes.Buffer
-		enc := expfmt.NewEncoder(&buffer, expfmt.FmtText)
-		for _, mf := range metrics {
-			if err := enc.Encode(mf); err != nil{
-=======
 		// Convert metrics to Prometheus text format.
 		var buffer bytes.Buffer
 		enc := expfmt.NewEncoder(&buffer, expfmt.FmtText)
 		for _, mf := range metrics {
 			if err := enc.Encode(mf); err != nil {
->>>>>>> 50064980
 				return errors.Wrap(err, "could not convert metrics to prometheus text format")
 			}
 		}
 
-<<<<<<< HEAD
-		// Set the response content type to "text/plain; version=0.0.4"
-		w.Header().Set("Content-Type", PrometheusTextFormatContentType)
-
-=======
 		// Set the response content type to "text/plain; version=0.0.4".
 		w.Header().Set("Content-Type", PrometheusTextFormatContentType)
 
 		// Write the metrics in Prometheus text format to the response writer.
->>>>>>> 50064980
 		if _, err := w.Write(buffer.Bytes()); err != nil {
 			return errors.Wrap(err, "could not write to client")
 		}
