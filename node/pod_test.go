// Copyright © 2017 The virtual-kubelet authors
//
// Licensed under the Apache License, Version 2.0 (the "License");
// you may not use this file except in compliance with the License.
// You may obtain a copy of the License at
//
//     http://www.apache.org/licenses/LICENSE-2.0
//
// Unless required by applicable law or agreed to in writing, software
// distributed under the License is distributed on an "AS IS" BASIS,
// WITHOUT WARRANTIES OR CONDITIONS OF ANY KIND, either express or implied.
// See the License for the specific language governing permissions and
// limitations under the License.

package node

import (
	"context"
	"testing"
	"time"

	testutil "github.com/virtual-kubelet/virtual-kubelet/internal/test/util"
	"gotest.tools/assert"
	is "gotest.tools/assert/cmp"
	corev1 "k8s.io/api/core/v1"
	v1 "k8s.io/apimachinery/pkg/apis/meta/v1"
	kubeinformers "k8s.io/client-go/informers"
	"k8s.io/client-go/kubernetes/fake"
	"k8s.io/client-go/util/workqueue"
)

type TestController struct {
	*PodController
	mock   *mockProviderAsync
	client *fake.Clientset
}

func newTestController() *TestController {
	fk8s := fake.NewSimpleClientset()
	_, cmInformer, sInformer, svcInformer := testutil.MakeFakeInformers()
	p := newMockProvider()
	iFactory := kubeinformers.NewSharedInformerFactoryWithOptions(fk8s, 10*time.Minute)
	return &TestController{
		PodController: &PodController{
			client:          fk8s.CoreV1(),
			provider:        p,
			recorder:        testutil.FakeEventRecorder(5),
			k8sQ:            workqueue.NewRateLimitingQueue(workqueue.DefaultControllerRateLimiter()),
			deletionQ:       workqueue.NewRateLimitingQueue(workqueue.DefaultControllerRateLimiter()),
			podStatusQ:      workqueue.NewRateLimitingQueue(workqueue.DefaultControllerRateLimiter()),
			done:            make(chan struct{}),
			ready:           make(chan struct{}),
			podsInformer:    iFactory.Core().V1().Pods(),
<<<<<<< HEAD
			configMapLister: cmInformer.Lister(),
			secretLister:    sInformer.Lister(),
			serviceLister:   svcInformer.Lister(),
=======
			podsLister:      iFactory.Core().V1().Pods().Lister(),
>>>>>>> f248259f
		},
		mock:   p,
		client: fk8s,
	}
}

// Run starts the informer and runs the pod controller
func (tc *TestController) Run(ctx context.Context, n int) error {
	go tc.podsInformer.Informer().Run(ctx.Done())
	return tc.PodController.Run(ctx, n)
}

func TestPodsEqual(t *testing.T) {
	p1 := &corev1.Pod{
		Spec: corev1.PodSpec{
			Containers: []corev1.Container{
				{
					Name:  "nginx",
					Image: "nginx:1.15.12-perl",
					Ports: []corev1.ContainerPort{
						{
							ContainerPort: 443,
							Protocol:      "tcp",
						},
					},
				},
			},
		},
	}

	p2 := p1.DeepCopy()

	assert.Assert(t, podsEqual(p1, p2))
}

func TestPodsDifferent(t *testing.T) {
	p1 := &corev1.Pod{
		Spec: newPodSpec(),
	}

	p2 := p1.DeepCopy()
	p2.Spec.Containers[0].Image = "nginx:1.15.12-perl"

	assert.Assert(t, !podsEqual(p1, p2))
}

func TestPodsDifferentIgnoreValue(t *testing.T) {
	p1 := &corev1.Pod{
		Spec: newPodSpec(),
	}

	p2 := p1.DeepCopy()
	p2.Status.Phase = corev1.PodFailed

	assert.Assert(t, podsEqual(p1, p2))
}

func TestPodShouldEnqueueDifferentDeleteTimeStamp(t *testing.T) {
	p1 := &corev1.Pod{
		Spec: newPodSpec(),
	}

	p2 := p1.DeepCopy()
	now := v1.NewTime(time.Now())
	p2.DeletionTimestamp = &now
	assert.Assert(t, podShouldEnqueue(p1, p2))
}

func TestPodShouldEnqueueDifferentLabel(t *testing.T) {
	p1 := &corev1.Pod{
		Spec: newPodSpec(),
	}

	p2 := p1.DeepCopy()
	p2.Labels = map[string]string{"test": "test"}
	assert.Assert(t, podShouldEnqueue(p1, p2))
}

func TestPodShouldEnqueueDifferentAnnotation(t *testing.T) {
	p1 := &corev1.Pod{
		Spec: newPodSpec(),
	}

	p2 := p1.DeepCopy()
	p2.Annotations = map[string]string{"test": "test"}
	assert.Assert(t, podShouldEnqueue(p1, p2))
}

func TestPodShouldNotEnqueueDifferentStatus(t *testing.T) {
	p1 := &corev1.Pod{
		Spec: newPodSpec(),
	}

	p2 := p1.DeepCopy()
	p2.Status.Phase = corev1.PodSucceeded
	assert.Assert(t, !podShouldEnqueue(p1, p2))
}

func TestPodShouldEnqueueDifferentDeleteGraceTime(t *testing.T) {
	p1 := &corev1.Pod{
		Spec: newPodSpec(),
	}

	p2 := p1.DeepCopy()
	oldTime := v1.NewTime(time.Now().Add(5))
	newTime := v1.NewTime(time.Now().Add(10))
	oldGraceTime := int64(5)
	newGraceTime := int64(10)
	p1.DeletionGracePeriodSeconds = &oldGraceTime
	p2.DeletionTimestamp = &oldTime

	p2.DeletionGracePeriodSeconds = &newGraceTime
	p2.DeletionTimestamp = &newTime
	assert.Assert(t, podShouldEnqueue(p1, p2))
}

func TestPodShouldEnqueueGraceTimeChanged(t *testing.T) {
	p1 := &corev1.Pod{
		Spec: newPodSpec(),
	}

	p2 := p1.DeepCopy()
	graceTime := int64(30)
	p2.DeletionGracePeriodSeconds = &graceTime
	assert.Assert(t, podShouldEnqueue(p1, p2))
}

func TestPodCreateNewPod(t *testing.T) {
	svr := newTestController()

	pod := &corev1.Pod{}
	pod.ObjectMeta.Namespace = "default" //nolint:goconst
	pod.ObjectMeta.Name = "nginx"        //nolint:goconst
	pod.Spec = newPodSpec()

	err := svr.createOrUpdatePod(context.Background(), pod.DeepCopy())

	assert.Check(t, is.Nil(err))
	// createOrUpdate called CreatePod but did not call UpdatePod because the pod did not exist
	assert.Check(t, is.Equal(svr.mock.creates.read(), 1))
	assert.Check(t, is.Equal(svr.mock.updates.read(), 0))
}

func TestPodUpdateExisting(t *testing.T) {
	svr := newTestController()

	pod := &corev1.Pod{}
	pod.ObjectMeta.Namespace = "default"
	pod.ObjectMeta.Name = "nginx"
	pod.Spec = newPodSpec()

	err := svr.createOrUpdatePod(context.Background(), pod.DeepCopy())
	assert.Check(t, is.Nil(err))
	assert.Check(t, is.Equal(svr.mock.creates.read(), 1))
	assert.Check(t, is.Equal(svr.mock.updates.read(), 0))

	pod2 := pod.DeepCopy()
	pod2.Spec.Containers[0].Image = "nginx:1.15.12-perl"

	err = svr.createOrUpdatePod(context.Background(), pod2.DeepCopy())
	assert.Check(t, is.Nil(err))

	// createOrUpdate didn't call CreatePod but did call UpdatePod because the spec changed
	assert.Check(t, is.Equal(svr.mock.creates.read(), 1))
	assert.Check(t, is.Equal(svr.mock.updates.read(), 1))
}

func TestPodNoSpecChange(t *testing.T) {
	svr := newTestController()

	pod := &corev1.Pod{}
	pod.ObjectMeta.Namespace = "default"
	pod.ObjectMeta.Name = "nginx"
	pod.Spec = newPodSpec()

	err := svr.createOrUpdatePod(context.Background(), pod.DeepCopy())
	assert.Check(t, is.Nil(err))
	assert.Check(t, is.Equal(svr.mock.creates.read(), 1))
	assert.Check(t, is.Equal(svr.mock.updates.read(), 0))

	err = svr.createOrUpdatePod(context.Background(), pod.DeepCopy())
	assert.Check(t, is.Nil(err))

	// createOrUpdate didn't call CreatePod or UpdatePod, spec didn't change
	assert.Check(t, is.Equal(svr.mock.creates.read(), 1))
	assert.Check(t, is.Equal(svr.mock.updates.read(), 0))
}

func newPodSpec() corev1.PodSpec {
	return corev1.PodSpec{
		Containers: []corev1.Container{
			{
				Name:  "nginx",
				Image: "nginx:1.15.12",
				Ports: []corev1.ContainerPort{
					{
						ContainerPort: 443,
						Protocol:      "tcp",
					},
				},
			},
		},
	}
}<|MERGE_RESOLUTION|>--- conflicted
+++ resolved
@@ -51,13 +51,10 @@
 			done:            make(chan struct{}),
 			ready:           make(chan struct{}),
 			podsInformer:    iFactory.Core().V1().Pods(),
-<<<<<<< HEAD
+			podsLister:      iFactory.Core().V1().Pods().Lister(),
 			configMapLister: cmInformer.Lister(),
 			secretLister:    sInformer.Lister(),
 			serviceLister:   svcInformer.Lister(),
-=======
-			podsLister:      iFactory.Core().V1().Pods().Lister(),
->>>>>>> f248259f
 		},
 		mock:   p,
 		client: fk8s,
