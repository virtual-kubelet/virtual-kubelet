--- conflicted
+++ resolved
@@ -141,8 +141,6 @@
 		t.Fatal(err)
 	}
 
-<<<<<<< HEAD
-
 	// decode metrics response bytes to metric family
 	reader := io.NewReader(metricsResourceResponse)
 	parser := expfmt.TextParser{}
@@ -156,24 +154,13 @@
 	found := false
 	for metricName, metricFamily := range metricsFamilyMap {
 		if metricName == "pod_cpu_usage_seconds_total" {
-=======
-	// Make sure the "nginx-" pod exists in the metrics returned.
-	currentContainerStatsCount := 0
-	found := false
-	for _, metricFamily := range metricsResourceResponse {
-		if *metricFamily.Name == "pod_cpu_usage_seconds_total" {
->>>>>>> 9c32bfb0
 			for _, metric := range metricFamily.Metric {
 				if *metric.Label[1].Value == pod.Name {
 					found = true
 				}
 			}
 		}
-<<<<<<< HEAD
 		if metricName == "container_cpu_usage_seconds_total" {
-=======
-		if *metricFamily.Name == "container_cpu_usage_seconds_total" {
->>>>>>> 9c32bfb0
 			for _, metric := range metricFamily.Metric {
 				if *metric.Label[1].Value == pod.Name {
 					currentContainerStatsCount += 1
