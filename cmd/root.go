--- conflicted
+++ resolved
@@ -89,9 +89,6 @@
 			log.L.WithError(err).Fatal("Error initializing virtual kubelet")
 		}
 
-<<<<<<< HEAD
-		if err := f.Run(ctx); err != nil {
-=======
 		sig := make(chan os.Signal, 1)
 		signal.Notify(sig, syscall.SIGINT, syscall.SIGTERM)
 		go func() {
@@ -101,7 +98,6 @@
 		}()
 
 		if err := f.Run(ctx); err != nil && errors.Cause(err) != context.Canceled {
->>>>>>> c1fe9231
 			log.L.Fatal(err)
 		}
 	},
