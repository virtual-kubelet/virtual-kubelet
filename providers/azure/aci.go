--- conflicted
+++ resolved
@@ -3,21 +3,15 @@
 import (
 	"bytes"
 	"context"
-<<<<<<< HEAD
-=======
 	"crypto/sha256"
->>>>>>> 12700633
 	"encoding/base64"
 	"encoding/hex"
 	"encoding/json"
 	"errors"
 	"fmt"
 	"io"
-<<<<<<< HEAD
 	"io/ioutil"
 	"net"
-=======
->>>>>>> 12700633
 	"net/http"
 	"os"
 	"reflect"
@@ -74,7 +68,6 @@
 	internalIP         string
 	daemonEndpointPort int32
 	diagnostics        *aci.ContainerGroupDiagnostics
-<<<<<<< HEAD
 	subnetName         string
 	subnetCIDR         string
 	vnetName           string
@@ -82,8 +75,6 @@
 	networkProfile     string
 	kubeProxyExtension *aci.Extension
 	kubeDNSIP          string
-=======
->>>>>>> 12700633
 
 	metricsSync     sync.Mutex
 	metricsSyncTime time.Time
@@ -572,7 +563,6 @@
 	return err
 }
 
-<<<<<<< HEAD
 func (p *ACIProvider) amendVnetResources(containerGroup *aci.ContainerGroup, pod *v1.Pod) {
 	if p.networkProfile == "" {
 		return
@@ -683,8 +673,6 @@
 	return p.diagnostics
 }
 
-=======
->>>>>>> 12700633
 func containerGroupName(pod *v1.Pod) string {
 	return fmt.Sprintf("%s-%s", pod.Namespace, pod.Name)
 }
