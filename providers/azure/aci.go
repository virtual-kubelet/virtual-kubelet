--- conflicted
+++ resolved
@@ -564,27 +564,6 @@
 			})
 		}
 
-<<<<<<< HEAD
-=======
-		// NOTE(robbiezhang): ACI CPU limit must be times of 10m
-		cpuLimit := 1.00
-		if _, ok := container.Resources.Limits[v1.ResourceCPU]; ok {
-			cpuLimit = float64(container.Resources.Limits.Cpu().MilliValue()/10.00) / 100.00
-			if cpuLimit < 0.01 {
-				cpuLimit = 0.01
-			}
-		}
-
-		// NOTE(robbiezhang): ACI Memory limit must be times of 0.1 GB
-		memoryLimit := 1.50
-		if _, ok := container.Resources.Limits[v1.ResourceMemory]; ok {
-			memoryLimit = float64(container.Resources.Limits.Memory().Value()/100000000.00) / 10.00
-			if memoryLimit < 0.10 {
-				memoryLimit = 0.10
-			}
-		}
-
->>>>>>> 71ec511b
 		// NOTE(robbiezhang): ACI CPU request must be times of 10m
 		cpuRequest := 1.00
 		if _, ok := container.Resources.Requests[v1.ResourceCPU]; ok {
