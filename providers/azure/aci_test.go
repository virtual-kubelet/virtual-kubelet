/**
* Copyright (c) Microsoft.  All rights reserved.
 */

package azure

import (
	"bytes"
	"context"
	"encoding/base64"
	"encoding/json"
	"fmt"
	"io/ioutil"
	"net/http"
	"os"
	"strings"
	"testing"

	"github.com/google/uuid"
	azure "github.com/virtual-kubelet/azure-aci/client"
	"github.com/virtual-kubelet/azure-aci/client/aci"
	"github.com/virtual-kubelet/virtual-kubelet/manager"
	"gotest.tools/assert"
	is "gotest.tools/assert/cmp"
	v1 "k8s.io/api/core/v1"
	"k8s.io/apimachinery/pkg/api/resource"
	metav1 "k8s.io/apimachinery/pkg/apis/meta/v1"
	"k8s.io/apimachinery/pkg/util/intstr"
)

const (
	fakeSubscription  = "a88d9e8f-3cb3-456f-8f10-27395c1e122a"
	fakeResourceGroup = "vk-rg"
	fakeClientID      = "f14193ad-4c4c-4876-a18a-c0badb3bbd40"
	fakeClientSecret  = "VGhpcyBpcyBhIHNlY3JldAo="
	fakeTenantID      = "8cb81aca-83fe-4c6f-b667-4ec09c45a8bf"
	fakeNodeName      = "vk"
	fakeRegion        = "eastus"
)

// Test make registry credential
func TestMakeRegistryCredential(t *testing.T) {
	server := "server-" + uuid.New().String()
	username := "user-" + uuid.New().String()
	password := "pass-" + uuid.New().String()
	auth := base64.StdEncoding.EncodeToString([]byte(fmt.Sprintf("%s:%s", username, password)))

	tt := []struct {
		name        string
		authConfig  AuthConfig
		shouldFail  bool
		failMessage string
	}{
		{
			"Valid username and password",
			AuthConfig{Username: username, Password: password},
			false,
			"",
		},
		{
			"Username and password in auth",
			AuthConfig{Auth: auth},
			false,
			"",
		},
		{
			"No Username",
			AuthConfig{},
			true,
			"no username present in auth config for server",
		},
		{
			"Invalid Auth",
			AuthConfig{Auth: "123"},
			true,
			"error decoding the auth for server",
		},
		{
			"Malformed Auth",
			AuthConfig{Auth: base64.StdEncoding.EncodeToString([]byte("123"))},
			true,
			"malformed auth for server",
		},
	}

	for _, tc := range tt {
		t.Run(tc.name, func(t *testing.T) {
			cred, err := makeRegistryCredential(server, tc.authConfig)

			if tc.shouldFail {
				assert.Check(t, err != nil, "convertion should fail")
				assert.Check(t, strings.Contains(err.Error(), tc.failMessage), "failed message is not expected")
				return
			}

			assert.Check(t, err, "convertion should not fail")
			assert.Check(t, cred != nil, "credential should not be nil")
			assert.Check(t, is.Equal(server, cred.Server), "server doesn't match")
			assert.Check(t, is.Equal(username, cred.Username), "username doesn't match")
			assert.Check(t, is.Equal(password, cred.Password), "password doesn't match")
		})
	}
}

// Tests create pod without resource spec
func TestCreatePodWithoutResourceSpec(t *testing.T) {
	_, aciServerMocker, provider, err := prepareMocks()

	if err != nil {
		t.Fatal("Unable to prepare the mocks", err)
	}

	podName := "pod-" + uuid.New().String()
	podNamespace := "ns-" + uuid.New().String()

	aciServerMocker.OnCreate = func(subscription, resourceGroup, containerGroup string, cg *aci.ContainerGroup) (int, interface{}) {
		assert.Check(t, is.Equal(fakeSubscription, subscription), "Subscription doesn't match")
		assert.Check(t, is.Equal(fakeResourceGroup, resourceGroup), "Resource group doesn't match")
		assert.Check(t, cg != nil, "Container group is nil")
		assert.Check(t, is.Equal(podNamespace+"-"+podName, containerGroup), "Container group name is not expected")
		assert.Check(t, cg.ContainerGroupProperties.Containers != nil, "Containers should not be nil")
		assert.Check(t, is.Equal(1, len(cg.ContainerGroupProperties.Containers)), "1 Container is expected")
		assert.Check(t, is.Equal("nginx", cg.ContainerGroupProperties.Containers[0].Name), "Container nginx is expected")
		assert.Check(t, cg.ContainerGroupProperties.Containers[0].Resources.Requests != nil, "Container resource requests should not be nil")
		assert.Check(t, is.Equal(1.0, cg.ContainerGroupProperties.Containers[0].Resources.Requests.CPU), "Request CPU is not expected")
		assert.Check(t, is.Equal(1.5, cg.ContainerGroupProperties.Containers[0].Resources.Requests.MemoryInGB), "Request Memory is not expected")
		assert.Check(t, is.Nil(cg.ContainerGroupProperties.Containers[0].Resources.Limits), "Limits should be nil")

		return http.StatusOK, cg
	}

	pod := &v1.Pod{
		ObjectMeta: metav1.ObjectMeta{
			Name:      podName,
			Namespace: podNamespace,
		},
		Spec: v1.PodSpec{
			Containers: []v1.Container{
				v1.Container{
					Name: "nginx",
				},
			},
		},
	}

	if err := provider.CreatePod(context.Background(), pod); err != nil {
		t.Fatal("Failed to create pod", err)
	}
}

// Tests create pod with resource request only
func TestCreatePodWithResourceRequestOnly(t *testing.T) {
	_, aciServerMocker, provider, err := prepareMocks()

	if err != nil {
		t.Fatal("Unable to prepare the mocks", err)
	}

	podName := "pod-" + uuid.New().String()
	podNamespace := "ns-" + uuid.New().String()

	aciServerMocker.OnCreate = func(subscription, resourceGroup, containerGroup string, cg *aci.ContainerGroup) (int, interface{}) {
		assert.Check(t, is.Equal(fakeSubscription, subscription), "Subscription doesn't match")
		assert.Check(t, is.Equal(fakeResourceGroup, resourceGroup), "Resource group doesn't match")
		assert.Check(t, cg != nil, "Container group is nil")
		assert.Check(t, is.Equal(podNamespace+"-"+podName, containerGroup), "Container group name is not expected")
		assert.Check(t, cg.ContainerGroupProperties.Containers != nil, "Containers should not be nil")
		assert.Check(t, is.Equal(1, len(cg.ContainerGroupProperties.Containers)), "1 Container is expected")
		assert.Check(t, is.Equal("nginx", cg.ContainerGroupProperties.Containers[0].Name), "Container nginx is expected")
		assert.Check(t, cg.ContainerGroupProperties.Containers[0].Resources.Requests != nil, "Container resource requests should not be nil")
		assert.Check(t, is.Equal(1.98, cg.ContainerGroupProperties.Containers[0].Resources.Requests.CPU), "Request CPU is not expected")
		assert.Check(t, is.Equal(3.4, cg.ContainerGroupProperties.Containers[0].Resources.Requests.MemoryInGB), "Request Memory is not expected")
		assert.Check(t, is.Nil(cg.ContainerGroupProperties.Containers[0].Resources.Limits), "Limits should be nil")

		return http.StatusOK, cg
	}

	pod := &v1.Pod{
		ObjectMeta: metav1.ObjectMeta{
			Name:      podName,
			Namespace: podNamespace,
		},
		Spec: v1.PodSpec{
			Containers: []v1.Container{
				v1.Container{
					Name: "nginx",
					Resources: v1.ResourceRequirements{
						Requests: v1.ResourceList{
							"cpu":    resource.MustParse("1.981"),
							"memory": resource.MustParse("3.49G"),
						},
					},
				},
			},
		},
	}

	if err := provider.CreatePod(context.Background(), pod); err != nil {
		t.Fatal("Failed to create pod", err)
	}
}

// Tests create pod with default GPU SKU.
func TestCreatePodWithGPU(t *testing.T) {
	aadServerMocker := NewAADMock()
	aciServerMocker := NewACIMock()

 	podName := "pod-" + uuid.New().String()
	podNamespace := "ns-" + uuid.New().String()
	gpuSKU := aci.GPUSKU("sku-" + uuid.New().String())

 	aciServerMocker.OnGetRPManifest = func() (int, interface{}) {
		manifest := &aci.ResourceProviderManifest{
			Metadata: &aci.ResourceProviderMetadata{
				GPURegionalSKUs: []*aci.GPURegionalSKU{
					&aci.GPURegionalSKU{
						Location: fakeRegion,
						SKUs: []aci.GPUSKU{gpuSKU, aci.K80, aci.P100},
					},
				},
			},
		}

 		return http.StatusOK, manifest
	}

 	provider, err := createTestProvider(aadServerMocker, aciServerMocker)
	if err != nil {
		t.Fatalf("failed to create the test provider. %s", err.Error())
		return
	}

 	aciServerMocker.OnCreate = func(subscription, resourceGroup, containerGroup string, cg *aci.ContainerGroup) (int, interface{}) {
		assert.Check(t, is.Equal(fakeSubscription, subscription), "Subscription doesn't match")
		assert.Check(t, is.Equal(fakeResourceGroup, resourceGroup), "Resource group doesn't match")
		assert.Check(t, is.Equal(podNamespace+"-"+podName, containerGroup), "Container group name is not expected")
		assert.Check(t, cg.ContainerGroupProperties.Containers != nil, "Containers should not be nil")
		assert.Check(t, is.Equal(1, len(cg.ContainerGroupProperties.Containers)), "1 Container is expected")
		assert.Check(t, is.Equal("nginx", cg.ContainerGroupProperties.Containers[0].Name), "Container nginx is expected")
		assert.Check(t, cg.ContainerGroupProperties.Containers[0].Resources.Requests != nil, "Container resource requests should not be nil")
		assert.Check(t, is.Equal(1.98, cg.ContainerGroupProperties.Containers[0].Resources.Requests.CPU), "Request CPU is not expected")
		assert.Check(t, is.Equal(3.4, cg.ContainerGroupProperties.Containers[0].Resources.Requests.MemoryInGB), "Request Memory is not expected")
		assert.Check(t, cg.ContainerGroupProperties.Containers[0].Resources.Requests.GPU != nil, "Requests GPU is not expected")
		assert.Check(t, is.Equal(int32(10), cg.ContainerGroupProperties.Containers[0].Resources.Requests.GPU.Count), "Requests GPU Count is not expected")
		assert.Check(t, is.Equal(gpuSKU, cg.ContainerGroupProperties.Containers[0].Resources.Requests.GPU.SKU), "Requests GPU SKU is not expected")
		assert.Check(t, cg.ContainerGroupProperties.Containers[0].Resources.Limits.GPU != nil, "Limits GPU is not expected")
		assert.Check(t, is.Equal(int32(10), cg.ContainerGroupProperties.Containers[0].Resources.Limits.GPU.Count), "Requests GPU Count is not expected")
		assert.Check(t, is.Equal(gpuSKU, cg.ContainerGroupProperties.Containers[0].Resources.Limits.GPU.SKU), "Requests GPU SKU is not expected")

 		return http.StatusOK, cg
	}

 	pod := &v1.Pod{
		ObjectMeta: metav1.ObjectMeta{
			Name:      podName,
			Namespace: podNamespace,
		},
		Spec: v1.PodSpec{
			Containers: []v1.Container{
				v1.Container{
					Name: "nginx",
					Resources: v1.ResourceRequirements{
						Requests: v1.ResourceList{
							"cpu":    resource.MustParse("1.981"),
							"memory": resource.MustParse("3.49G"),
						},
						Limits: v1.ResourceList{
							gpuResourceName: resource.MustParse("10"),
						},
					},
				},
			},
		},
	}

 	if err := provider.CreatePod(context.Background(), pod); err != nil {
		t.Fatal("Failed to create pod", err)
	}
}

 // Tests create pod with GPU SKU in annotation.
func TestCreatePodWithGPUSKU(t *testing.T) {
	aadServerMocker := NewAADMock()
	aciServerMocker := NewACIMock()

 	podName := "pod-" + uuid.New().String()
	podNamespace := "ns-" + uuid.New().String()
	gpuSKU := aci.GPUSKU("sku-" + uuid.New().String())

 	aciServerMocker.OnGetRPManifest = func() (int, interface{}) {
		manifest := &aci.ResourceProviderManifest{
			Metadata: &aci.ResourceProviderMetadata{
				GPURegionalSKUs: []*aci.GPURegionalSKU{
					&aci.GPURegionalSKU{
						Location: fakeRegion,
						SKUs: []aci.GPUSKU{aci.K80, aci.P100, gpuSKU},
					},
				},
			},
		}

 		return http.StatusOK, manifest
	}

 	provider, err := createTestProvider(aadServerMocker, aciServerMocker)
	if err != nil {
		t.Fatalf("failed to create the test provider. %s", err.Error())
		return
	}

 	aciServerMocker.OnCreate = func(subscription, resourceGroup, containerGroup string, cg *aci.ContainerGroup) (int, interface{}) {
		assert.Check(t, is.Equal(fakeSubscription, subscription), "Subscription doesn't match")
		assert.Check(t, is.Equal(fakeResourceGroup, resourceGroup), "Resource group doesn't match")
		assert.Check(t, cg != nil, "Container group is nil")
		assert.Check(t, is.Equal(podNamespace+"-"+podName, containerGroup), "Container group name is not expected")
		assert.Check(t, cg.ContainerGroupProperties.Containers != nil, "Containers should not be nil")
		assert.Check(t, is.Equal(1, len(cg.ContainerGroupProperties.Containers)), "1 Container is expected")
		assert.Check(t, is.Equal("nginx", cg.ContainerGroupProperties.Containers[0].Name), "Container nginx is expected")
		assert.Check(t, cg.ContainerGroupProperties.Containers[0].Resources.Requests != nil, "Container resource requests should not be nil")
		assert.Check(t, is.Equal(1.98, cg.ContainerGroupProperties.Containers[0].Resources.Requests.CPU), "Request CPU is not expected")
		assert.Check(t, is.Equal(3.4, cg.ContainerGroupProperties.Containers[0].Resources.Requests.MemoryInGB), "Request Memory is not expected")
		assert.Check(t, cg.ContainerGroupProperties.Containers[0].Resources.Requests.GPU != nil, "Requests GPU is not expected")
		assert.Check(t, is.Equal(int32(1), cg.ContainerGroupProperties.Containers[0].Resources.Requests.GPU.Count), "Requests GPU Count is not expected")
		assert.Check(t, is.Equal(gpuSKU, cg.ContainerGroupProperties.Containers[0].Resources.Requests.GPU.SKU), "Requests GPU SKU is not expected")
		assert.Check(t, cg.ContainerGroupProperties.Containers[0].Resources.Limits.GPU != nil, "Limits GPU is not expected")
		assert.Check(t, is.Equal(int32(1), cg.ContainerGroupProperties.Containers[0].Resources.Limits.GPU.Count), "Requests GPU Count is not expected")
		assert.Check(t, is.Equal(gpuSKU, cg.ContainerGroupProperties.Containers[0].Resources.Limits.GPU.SKU), "Requests GPU SKU is not expected")

 		return http.StatusOK, cg
	}

 	pod := &v1.Pod{
		ObjectMeta: metav1.ObjectMeta{
			Name:      podName,
			Namespace: podNamespace,
			Annotations: map[string]string{
				gpuTypeAnnotation: string(gpuSKU),
			},
		},
		Spec: v1.PodSpec{
			Containers: []v1.Container{
				v1.Container{
					Name: "nginx",
					Resources: v1.ResourceRequirements{
						Requests: v1.ResourceList{
							"cpu":    resource.MustParse("1.981"),
							"memory": resource.MustParse("3.49G"),
						},
						Limits: v1.ResourceList{
							gpuResourceName: resource.MustParse("1"),
						},
					},
				},
			},
		},
	}

 	if err := provider.CreatePod(context.Background(), pod); err != nil {
		t.Fatal("Failed to create pod", err)
	}
}

// Tests create pod with both resource request and limit.
func TestCreatePodWithResourceRequestAndLimit(t *testing.T) {
	_, aciServerMocker, provider, err := prepareMocks()

	if err != nil {
		t.Fatal("Unable to prepare the mocks", err)
	}

	podName := "pod-" + uuid.New().String()
	podNamespace := "ns-" + uuid.New().String()

	aciServerMocker.OnCreate = func(subscription, resourceGroup, containerGroup string, cg *aci.ContainerGroup) (int, interface{}) {
		assert.Check(t, is.Equal(fakeSubscription, subscription), "Subscription doesn't match")
		assert.Check(t, is.Equal(fakeResourceGroup, resourceGroup), "Resource group doesn't match")
		assert.Check(t, cg != nil, "Container group is nil")
		assert.Check(t, is.Equal(podNamespace+"-"+podName, containerGroup), "Container group name is not expected")
		assert.Check(t, cg.ContainerGroupProperties.Containers != nil, "Containers should not be nil")
		assert.Check(t, is.Equal(1, len(cg.ContainerGroupProperties.Containers)), "1 Container is expected")
		assert.Check(t, is.Equal("nginx", cg.ContainerGroupProperties.Containers[0].Name), "Container nginx is expected")
		assert.Check(t, cg.ContainerGroupProperties.Containers[0].Resources.Requests != nil, "Container resource requests should not be nil")
		assert.Check(t, is.Equal(1.98, cg.ContainerGroupProperties.Containers[0].Resources.Requests.CPU), "Request CPU is not expected")
		assert.Check(t, is.Equal(3.4, cg.ContainerGroupProperties.Containers[0].Resources.Requests.MemoryInGB), "Request Memory is not expected")
		assert.Check(t, is.Equal(3.999, cg.ContainerGroupProperties.Containers[0].Resources.Limits.CPU), "Limit CPU is not expected")
		assert.Check(t, is.Equal(8.01, cg.ContainerGroupProperties.Containers[0].Resources.Limits.MemoryInGB), "Limit Memory is not expected")

		return http.StatusOK, cg
	}

	pod := &v1.Pod{
		ObjectMeta: metav1.ObjectMeta{
			Name:      podName,
			Namespace: podNamespace,
		},
		Spec: v1.PodSpec{
			Containers: []v1.Container{
				v1.Container{
					Name: "nginx",
					Resources: v1.ResourceRequirements{
						Requests: v1.ResourceList{
							"cpu":    resource.MustParse("1.981"),
							"memory": resource.MustParse("3.49G"),
						},
						Limits: v1.ResourceList{
							"cpu":    resource.MustParse("3999m"),
							"memory": resource.MustParse("8010M"),
						},
					},
				},
			},
		},
	}

	if err := provider.CreatePod(context.Background(), pod); err != nil {
		t.Fatal("Failed to create pod", err)
	}
}

// Tests get pods with empty list.
func TestGetPodsWithEmptyList(t *testing.T) {
	_, aciServerMocker, provider, err := prepareMocks()

	if err != nil {
		t.Fatal("Unable to prepare the mocks", err)
	}

	aciServerMocker.OnGetContainerGroups = func(subscription, resourceGroup string) (int, interface{}) {
		assert.Check(t, is.Equal(fakeSubscription, subscription), "Subscription doesn't match")
		assert.Check(t, is.Equal(fakeResourceGroup, resourceGroup), "Resource group doesn't match")

		return http.StatusOK, aci.ContainerGroupListResult{
			Value: []aci.ContainerGroup{},
		}
	}

	pods, err := provider.GetPods(context.Background())
	if err != nil {
		t.Fatal("Failed to get pods", err)
	}

	assert.Check(t, pods != nil, "Response pods should not be nil")
	assert.Check(t, is.Equal(0, len(pods)), "No pod should be returned")
}

// Tests get pods without requests limit.
func TestGetPodsWithoutResourceRequestsLimits(t *testing.T) {
	_, aciServerMocker, provider, err := prepareMocks()

	if err != nil {
		t.Fatal("Unable to prepare the mocks", err)
	}

	aciServerMocker.OnGetContainerGroups = func(subscription, resourceGroup string) (int, interface{}) {
		assert.Check(t, is.Equal(fakeSubscription, subscription), "Subscription doesn't match")
		assert.Check(t, is.Equal(fakeResourceGroup, resourceGroup), "Resource group doesn't match")

		var cg = aci.ContainerGroup{
			Name: "default-nginx",
			Tags: map[string]string{
				"NodeName": fakeNodeName,
			},
			ContainerGroupProperties: aci.ContainerGroupProperties{
				ProvisioningState: "Creating",
				Containers: []aci.Container{
					aci.Container{
						Name: "nginx",
						ContainerProperties: aci.ContainerProperties{
							Image:   "nginx",
							Command: []string{"nginx", "-g", "daemon off;"},
							Ports: []aci.ContainerPort{
								{
									Protocol: aci.ContainerNetworkProtocolTCP,
									Port:     80,
								},
							},
							Resources: aci.ResourceRequirements{
								Requests: &aci.ComputeResources{
									CPU:        0.99,
									MemoryInGB: 1.5,
								},
							},
						},
					},
				},
			},
		}

		return http.StatusOK, aci.ContainerGroupListResult{
			Value: []aci.ContainerGroup{cg},
		}
	}

	pods, err := provider.GetPods(context.Background())
	if err != nil {
		t.Fatal("Failed to get pods", err)
	}

	assert.Check(t, pods != nil, "Response pods should not be nil")
	assert.Check(t, is.Equal(1, len(pods)), "No pod should be returned")

	pod := pods[0]

	assert.Check(t, pod != nil, "Response pod should not be nil")
	assert.Check(t, pod.Spec.Containers != nil, "Containers should not be nil")
	assert.Check(t, is.Nil(pod.Spec.Containers[0].Resources.Limits), "Containers[0].Resources.Limits should be nil")
	assert.Check(t, pod.Spec.Containers[0].Resources.Requests != nil, "Containers[0].Resources.Requests should be nil")
	assert.Check(t, is.Equal(ptrQuantity(resource.MustParse("0.99")).Value(),
		pod.Spec.Containers[0].Resources.Requests.Cpu().Value()), "Containers[0].Resources.Requests.CPU doesn't match")
	assert.Check(t, is.Equal(ptrQuantity(resource.MustParse("1.5G")).Value(),
		pod.Spec.Containers[0].Resources.Requests.Memory().Value()), "Containers[0].Resources.Requests.Memory doesn't match")
}

// Tests get pod without requests limit.
func TestGetPodWithoutResourceRequestsLimits(t *testing.T) {
	_, aciServerMocker, provider, err := prepareMocks()

	if err != nil {
		t.Fatal("Unable to prepare the mocks", err)
	}

	podName := "pod-" + uuid.New().String()
	podNamespace := "ns-" + uuid.New().String()

	aciServerMocker.OnGetContainerGroup = func(subscription, resourceGroup, containerGroup string) (int, interface{}) {
		assert.Check(t, is.Equal(fakeSubscription, subscription), "Subscription doesn't match")
		assert.Check(t, is.Equal(fakeResourceGroup, resourceGroup), "Resource group doesn't match")
		assert.Check(t, is.Equal(podNamespace+"-"+podName, containerGroup), "Container group name is not expected")

		return http.StatusOK, aci.ContainerGroup{
			Tags: map[string]string{
				"NodeName": fakeNodeName,
			},
			ContainerGroupProperties: aci.ContainerGroupProperties{
				ProvisioningState: "Creating",
				Containers: []aci.Container{
					aci.Container{
						Name: "nginx",
						ContainerProperties: aci.ContainerProperties{
							Image:   "nginx",
							Command: []string{"nginx", "-g", "daemon off;"},
							Ports: []aci.ContainerPort{
								{
									Protocol: aci.ContainerNetworkProtocolTCP,
									Port:     80,
								},
							},
							Resources: aci.ResourceRequirements{
								Requests: &aci.ComputeResources{
									CPU:        0.99,
									MemoryInGB: 1.5,
								},
							},
						},
					},
				},
			},
		}
	}

	pod, err := provider.GetPod(context.Background(), podNamespace, podName)
	if err != nil {
		t.Fatal("Failed to get pod", err)
	}

	assert.Check(t, pod != nil, "Response pod should not be nil")
	assert.Check(t, pod.Spec.Containers != nil, "Containers should not be nil")
	assert.Check(t, is.Nil(pod.Spec.Containers[0].Resources.Limits), "Containers[0].Resources.Limits should be nil")
	assert.Check(t, pod.Spec.Containers[0].Resources.Requests != nil, "Containers[0].Resources.Requests should be nil")
	assert.Check(t, is.Equal(ptrQuantity(resource.MustParse("0.99")).Value(),
		pod.Spec.Containers[0].Resources.Requests.Cpu().Value()), "Containers[0].Resources.Requests.CPU doesn't match")
	assert.Check(t, is.Equal(ptrQuantity(resource.MustParse("1.5G")).Value(),
		pod.Spec.Containers[0].Resources.Requests.Memory().Value()), "Containers[0].Resources.Requests.Memory doesn't match")
}

// Tests get pod with GPU.
func TestGetPodWithGPU(t *testing.T) {
	_, aciServerMocker, provider, err := prepareMocks()

 	if err != nil {
		t.Fatal("Unable to prepare the mocks", err)
	}

 	podName := "pod-" + uuid.New().String()
	podNamespace := "ns-" + uuid.New().String()

 	aciServerMocker.OnGetContainerGroup = func(subscription, resourceGroup, containerGroup string) (int, interface{}) {
		assert.Equal(t, fakeSubscription, subscription, "Subscription doesn't match")
		assert.Equal(t, fakeResourceGroup, resourceGroup, "Resource group doesn't match")
		assert.Equal(t, podNamespace+"-"+podName, containerGroup, "Container group name is not expected")

 		return http.StatusOK, aci.ContainerGroup{
			Tags: map[string]string{
				"NodeName": fakeNodeName,
			},
			ContainerGroupProperties: aci.ContainerGroupProperties{
				ProvisioningState: "Creating",
				Containers: []aci.Container{
					aci.Container{
						Name: "nginx",
						ContainerProperties: aci.ContainerProperties{
							Image:   "nginx",
							Command: []string{"nginx", "-g", "daemon off;"},
							Ports: []aci.ContainerPort{
								{
									Protocol: aci.ContainerNetworkProtocolTCP,
									Port:     80,
								},
							},
							Resources: aci.ResourceRequirements{
								Requests: &aci.ComputeResources{
									CPU:        0.99,
									MemoryInGB: 1.5,
									GPU: &aci.GPUResource{
										Count: 5,
										SKU:   aci.P100,
									},
								},
								Limits: &aci.ComputeResources{
									GPU: &aci.GPUResource{
										Count: 5,
										SKU:   aci.P100,
									},
								},
							},
						},
					},
				},
			},
		}
	}

 	pod, err := provider.GetPod(context.Background(), podNamespace, podName)
	if err != nil {
		t.Fatal("Failed to get pod", err)
	}

 	assert.Check(t, pod != nil, "Response pod should not be nil")
	assert.Check(t, pod.Spec.Containers != nil, "Containers should not be nil")
	assert.Check(t, pod.Spec.Containers[0].Resources.Requests != nil, "Containers[0].Resources.Requests should not be nil")
	assert.Check(
		t,
		is.Equal(ptrQuantity(resource.MustParse("0.99")).Value(), pod.Spec.Containers[0].Resources.Requests.Cpu().Value()),
		"Containers[0].Resources.Requests.CPU doesn't match")
	assert.Check(
		t,
		is.Equal(ptrQuantity(resource.MustParse("1.5G")).Value(), pod.Spec.Containers[0].Resources.Requests.Memory().Value()),
		"Containers[0].Resources.Requests.Memory doesn't match")
	gpuQuantity, ok := pod.Spec.Containers[0].Resources.Requests[gpuResourceName]
	assert.Check(t, is.Equal(ok, true), "Containers[0].Resources.Requests.GPU should not be nil")
	assert.Check(
		t,
		is.Equal(ptrQuantity(resource.MustParse("5")).Value(), ptrQuantity(gpuQuantity).Value()),
		"Containers[0].Resources.Requests.GPU.Count doesn't match")
	assert.Check(t, pod.Spec.Containers[0].Resources.Limits != nil, "Containers[0].Resources.Limits should not be nil")
	gpuQuantity, ok = pod.Spec.Containers[0].Resources.Limits[gpuResourceName]
	assert.Check(t, is.Equal(ok, true), "Containers[0].Resources.Requests.GPU should not be nil")
	assert.Check(
		t,
		is.Equal(ptrQuantity(resource.MustParse("5")).Value(), ptrQuantity(gpuQuantity).Value()),
		"Containers[0].Resources.Limits.GPU.Count doesn't match")
}

func TestGetPodWithContainerID(t *testing.T) {
	_, aciServerMocker, provider, err := prepareMocks()

	if err != nil {
		t.Fatal("Unable to prepare the mocks", err)
	}

	podName := "pod-" + uuid.New().String()
	podNamespace := "ns-" + uuid.New().String()
	containerName := "c-" + uuid.New().String()
	containerImage := "ci-" + uuid.New().String()

	cgID := fmt.Sprintf("/subscriptions/%s/resourceGroups/%s/providers/Microsoft.ContainerInstance/containerGroups/%s-%s", fakeSubscription, fakeResourceGroup, podNamespace, podName)

	aciServerMocker.OnGetContainerGroup = func(subscription, resourceGroup, containerGroup string) (int, interface{}) {
		assert.Check(t, is.Equal(fakeSubscription, subscription), "Subscription doesn't match")
		assert.Check(t, is.Equal(fakeResourceGroup, resourceGroup), "Resource group doesn't match")
		assert.Check(t, is.Equal(podNamespace+"-"+podName, containerGroup), "Container group name is not expected")

		return http.StatusOK, aci.ContainerGroup{
			ID: cgID,
			Tags: map[string]string{
				"NodeName": fakeNodeName,
			},
			ContainerGroupProperties: aci.ContainerGroupProperties{
				ProvisioningState: "Creating",
				Containers: []aci.Container{
					aci.Container{
						Name: containerName,
						ContainerProperties: aci.ContainerProperties{
							Image:   containerImage,
							Command: []string{"nginx", "-g", "daemon off;"},
							Ports: []aci.ContainerPort{
								{
									Protocol: aci.ContainerNetworkProtocolTCP,
									Port:     80,
								},
							},
							Resources: aci.ResourceRequirements{
								Requests: &aci.ComputeResources{
									CPU:        0.99,
									MemoryInGB: 1.5,
								},
							},
						},
					},
				},
			},
		}
	}

	pod, err := provider.GetPod(context.Background(), podNamespace, podName)
	if err != nil {
		t.Fatal("Failed to get pod", err)
	}

	assert.Check(t, pod != nil, "Response pod should not be nil")
	assert.Check(t, is.Equal(1, len(pod.Status.ContainerStatuses)), "1 container status is expected")
	assert.Check(t, is.Equal(containerName, pod.Status.ContainerStatuses[0].Name), "Container name in the container status doesn't match")
	assert.Check(t, is.Equal(containerImage, pod.Status.ContainerStatuses[0].Image), "Container image in the container status doesn't match")
	assert.Check(t, is.Equal(getContainerID(cgID, containerName), pod.Status.ContainerStatuses[0].ContainerID), "Container ID in the container status is not expected")
}

func TestPodToACISecretEnvVar(t *testing.T) {

	testKey := "testVar"
	testVal := "testVal"

	e := v1.EnvVar{
		Name:  testKey,
		Value: testVal,
		ValueFrom: &v1.EnvVarSource{
			SecretKeyRef: &v1.SecretKeySelector{},
		},
	}
	aciEnvVar := getACIEnvVar(e)

	if aciEnvVar.Value != "" {
		t.Fatalf("ACI Env Variable Value should be empty for a secret")
	}

	if aciEnvVar.Name != testKey {
		t.Fatalf("ACI Env Variable Name does not match expected Name")
	}

	if aciEnvVar.SecureValue != testVal {
		t.Fatalf("ACI Env Variable Secure Value does not match expected value")
	}
}

func TestPodToACIEnvVar(t *testing.T) {

	testKey := "testVar"
	testVal := "testVal"

	e := v1.EnvVar{
		Name:      testKey,
		Value:     testVal,
		ValueFrom: &v1.EnvVarSource{},
	}
	aciEnvVar := getACIEnvVar(e)

	if aciEnvVar.SecureValue != "" {
		t.Fatalf("ACI Env Variable Secure Value should be empty for non-secret variables")
	}

	if aciEnvVar.Name != testKey {
		t.Fatalf("ACI Env Variable Name does not match expected Name")
	}

	if aciEnvVar.Value != testVal {
		t.Fatalf("ACI Env Variable Value does not match expected value")
	}
}

func prepareMocks() (*AADMock, *ACIMock, *ACIProvider, error) {
	aadServerMocker := NewAADMock()
	aciServerMocker := NewACIMock()

	aciServerMocker.OnGetRPManifest = func() (int, interface{}) {
		manifest := &aci.ResourceProviderManifest{
			Metadata: &aci.ResourceProviderMetadata{
				GPURegionalSKUs: []*aci.GPURegionalSKU{
					&aci.GPURegionalSKU{
						Location: fakeRegion,
						SKUs: []aci.GPUSKU{aci.K80, aci.P100, aci.V100},
					},
				},
			},
		}

		return http.StatusOK, manifest
	}

	provider, err := createTestProvider(aadServerMocker, aciServerMocker)
	if err != nil {
		return nil, nil, nil, fmt.Errorf("failed to create the test provider %s", err.Error())
	}

	return aadServerMocker, aciServerMocker, provider, nil
}

func createTestProvider(aadServerMocker *AADMock, aciServerMocker*ACIMock) (*ACIProvider, error) {
	auth := azure.NewAuthentication(
		azure.PublicCloud.Name,
		fakeClientID,
		fakeClientSecret,
		fakeSubscription,
		fakeTenantID)

	auth.ActiveDirectoryEndpoint = aadServerMocker.GetServerURL()
	auth.ResourceManagerEndpoint = aciServerMocker.GetServerURL()

	file, err := ioutil.TempFile("", "auth.json")
	if err != nil {
		return nil, err
	}

	defer os.Remove(file.Name())

	b := new(bytes.Buffer)
	json.NewEncoder(b).Encode(auth)

	if _, err := file.Write(b.Bytes()); err != nil {
		return nil, err
	}

	os.Setenv("AZURE_AUTH_LOCATION", file.Name())
	os.Setenv("ACI_RESOURCE_GROUP", fakeResourceGroup)
	os.Setenv("ACI_REGION", fakeRegion)

<<<<<<< HEAD
	rm, err := manager.NewResourceManager(nil, nil, nil, nil)
=======
	rm, err := manager.NewResourceManager(nil, nil, nil)

>>>>>>> 85292ef4
	if err != nil {
		return nil, err
	}

	provider, err := NewACIProvider("example.toml", rm, fakeNodeName, "Linux", "0.0.0.0", 10250)
	if err != nil {
		return nil, err
	}

	return provider, nil
}

func ptrQuantity(q resource.Quantity) *resource.Quantity {
	return &q
}

func TestCreatePodWithLivenessProbe(t *testing.T) {
	_, aciServerMocker, provider, err := prepareMocks()

	if err != nil {
		t.Fatal("Unable to prepare the mocks", err)
	}

	podName := "pod-" + uuid.New().String()
	podNamespace := "ns-" + uuid.New().String()

	aciServerMocker.OnCreate = func(subscription, resourceGroup, containerGroup string, cg *aci.ContainerGroup) (int, interface{}) {
		assert.Check(t, is.Equal(fakeSubscription, subscription), "Subscription doesn't match")
		assert.Check(t, is.Equal(fakeResourceGroup, resourceGroup), "Resource group doesn't match")
		assert.Check(t, cg != nil, "Container group is nil")
		assert.Check(t, is.Equal(podNamespace+"-"+podName, containerGroup), "Container group name is not expected")
		assert.Check(t, cg.ContainerGroupProperties.Containers != nil, "Containers should not be nil")
		assert.Check(t, is.Equal(1, len(cg.ContainerGroupProperties.Containers)), "1 Container is expected")
		assert.Check(t, is.Equal("nginx", cg.ContainerGroupProperties.Containers[0].Name), "Container nginx is expected")
		assert.Check(t, cg.Containers[0].LivenessProbe != nil, "Liveness probe expected")
		assert.Check(t, is.Equal(int32(10), cg.Containers[0].LivenessProbe.InitialDelaySeconds), "Initial Probe Delay doesn't match")
		assert.Check(t, is.Equal(int32(5), cg.Containers[0].LivenessProbe.Period), "Probe Period doesn't match")
		assert.Check(t, is.Equal(int32(60), cg.Containers[0].LivenessProbe.TimeoutSeconds), "Probe Timeout doesn't match")
		assert.Check(t, is.Equal(int32(3), cg.Containers[0].LivenessProbe.SuccessThreshold), "Probe Success Threshold doesn't match")
		assert.Check(t, is.Equal(int32(5), cg.Containers[0].LivenessProbe.FailureThreshold), "Probe Failure Threshold doesn't match")
		assert.Check(t, cg.Containers[0].LivenessProbe.HTTPGet != nil, "Expected an HTTP Get Probe")

		return http.StatusOK, cg
	}

	pod := &v1.Pod{
		ObjectMeta: metav1.ObjectMeta{
			Name:      podName,
			Namespace: podNamespace,
		},
		Spec: v1.PodSpec{
			Containers: []v1.Container{
				v1.Container{
					Name: "nginx",
					LivenessProbe: &v1.Probe{
						Handler: v1.Handler{
							HTTPGet: &v1.HTTPGetAction{
								Port: intstr.FromString("8080"),
								Path: "/",
							},
						},
						InitialDelaySeconds: 10,
						PeriodSeconds:       5,
						TimeoutSeconds:      60,
						SuccessThreshold:    3,
						FailureThreshold:    5,
					},
				},
			},
		},
	}

	if err := provider.CreatePod(context.Background(), pod); err != nil {
		t.Fatal("Failed to create pod", err)
	}
}

func TestCreatePodWithReadinessProbe(t *testing.T) {
	_, aciServerMocker, provider, err := prepareMocks()

	if err != nil {
		t.Fatal("Unable to prepare the mocks", err)
	}

	podName := "pod-" + uuid.New().String()
	podNamespace := "ns-" + uuid.New().String()

	aciServerMocker.OnCreate = func(subscription, resourceGroup, containerGroup string, cg *aci.ContainerGroup) (int, interface{}) {
		assert.Check(t, is.Equal(fakeSubscription, subscription), "Subscription doesn't match")
		assert.Check(t, is.Equal(fakeResourceGroup, resourceGroup), "Resource group doesn't match")
		assert.Check(t, cg != nil, "Container group is nil")
		assert.Check(t, is.Equal(podNamespace+"-"+podName, containerGroup), "Container group name is not expected")
		assert.Check(t, cg.ContainerGroupProperties.Containers != nil, "Containers should not be nil")
		assert.Check(t, is.Equal(1, len(cg.ContainerGroupProperties.Containers)), "1 Container is expected")
		assert.Check(t, is.Equal("nginx", cg.ContainerGroupProperties.Containers[0].Name), "Container nginx is expected")
		assert.Check(t, cg.Containers[0].ReadinessProbe != nil, "Readiness probe expected")
		assert.Check(t, is.Equal(int32(10), cg.Containers[0].ReadinessProbe.InitialDelaySeconds), "Initial Probe Delay doesn't match")
		assert.Check(t, is.Equal(int32(5), cg.Containers[0].ReadinessProbe.Period), "Probe Period doesn't match")
		assert.Check(t, is.Equal(int32(60), cg.Containers[0].ReadinessProbe.TimeoutSeconds), "Probe Timeout doesn't match")
		assert.Check(t, is.Equal(int32(3), cg.Containers[0].ReadinessProbe.SuccessThreshold), "Probe Success Threshold doesn't match")
		assert.Check(t, is.Equal(int32(5), cg.Containers[0].ReadinessProbe.FailureThreshold), "Probe Failure Threshold doesn't match")
		assert.Check(t, cg.Containers[0].ReadinessProbe.HTTPGet != nil, "Expected an HTTP Get Probe")

		return http.StatusOK, cg
	}

	pod := &v1.Pod{
		ObjectMeta: metav1.ObjectMeta{
			Name:      podName,
			Namespace: podNamespace,
		},
		Spec: v1.PodSpec{
			Containers: []v1.Container{
				v1.Container{
					Name: "nginx",
					ReadinessProbe: &v1.Probe{
						Handler: v1.Handler{
							HTTPGet: &v1.HTTPGetAction{
								Port: intstr.FromString("8080"),
								Path: "/",
							},
						},
						InitialDelaySeconds: 10,
						PeriodSeconds:       5,
						TimeoutSeconds:      60,
						SuccessThreshold:    3,
						FailureThreshold:    5,
					},
				},
			},
		},
	}

	if err := provider.CreatePod(context.Background(), pod); err != nil {
		t.Fatal("Failed to create pod", err)
	}
}<|MERGE_RESOLUTION|>--- conflicted
+++ resolved
@@ -832,12 +832,8 @@
 	os.Setenv("ACI_RESOURCE_GROUP", fakeResourceGroup)
 	os.Setenv("ACI_REGION", fakeRegion)
 
-<<<<<<< HEAD
 	rm, err := manager.NewResourceManager(nil, nil, nil, nil)
-=======
-	rm, err := manager.NewResourceManager(nil, nil, nil)
-
->>>>>>> 85292ef4
+
 	if err != nil {
 		return nil, err
 	}
