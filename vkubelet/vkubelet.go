package vkubelet

import (
	"context"
	"net"
	"time"

	pkgerrors "github.com/pkg/errors"
	"github.com/virtual-kubelet/virtual-kubelet/log"
	"github.com/virtual-kubelet/virtual-kubelet/manager"
	"github.com/virtual-kubelet/virtual-kubelet/providers"
	"go.opencensus.io/trace"
	corev1 "k8s.io/api/core/v1"
	metav1 "k8s.io/apimachinery/pkg/apis/meta/v1"
	"k8s.io/apimachinery/pkg/fields"
	"k8s.io/apimachinery/pkg/runtime"
	"k8s.io/apimachinery/pkg/watch"
	"k8s.io/client-go/kubernetes"
	"k8s.io/client-go/tools/cache"
)

const (
	podStatusReasonProviderFailed = "ProviderFailed"
)

// Server masquarades itself as a kubelet and allows for the virtual node to be backed by non-vm/node providers.
type Server struct {
	nodeName        string
	namespace       string
	k8sClient       *kubernetes.Clientset
	taint           *corev1.Taint
	provider        providers.Provider
	resourceManager *manager.ResourceManager
	podCh           chan *corev1.Pod
}

// Config is used to configure a new server.
type Config struct {
	APIConfig       APIConfig
	Client          *kubernetes.Clientset
	MetricsAddr     string
	Namespace       string
	NodeName        string
	Provider        providers.Provider
	ResourceManager *manager.ResourceManager
	Taint           *corev1.Taint
}

// APIConfig is used to configure the API server of the virtual kubelet.
type APIConfig struct {
	CertPath string
	KeyPath  string
	Addr     string
}

// New creates a new virtual-kubelet server.
func New(ctx context.Context, cfg Config) (s *Server, retErr error) {
	s = &Server{
		namespace:       cfg.Namespace,
		nodeName:        cfg.NodeName,
		taint:           cfg.Taint,
		k8sClient:       cfg.Client,
		resourceManager: cfg.ResourceManager,
		provider:        cfg.Provider,
		podCh:           make(chan *corev1.Pod, 1024),
	}

	ctx = log.WithLogger(ctx, log.G(ctx))

	apiL, err := net.Listen("tcp", cfg.APIConfig.Addr)
	if err != nil {
		return nil, pkgerrors.Wrap(err, "error setting up API listener")
	}
	defer func() {
		if retErr != nil {
			apiL.Close()
		}
	}()

	go KubeletServerStart(cfg.Provider, apiL, cfg.APIConfig.CertPath, cfg.APIConfig.KeyPath)

	if cfg.MetricsAddr != "" {
		metricsL, err := net.Listen("tcp", cfg.MetricsAddr)
		if err != nil {
			return nil, pkgerrors.Wrap(err, "error setting up metrics listener")
		}
		defer func() {
			if retErr != nil {
				metricsL.Close()
			}
		}()
		go MetricsServerStart(cfg.Provider, metricsL)
	} else {
		log.G(ctx).Info("Skipping metrics server startup since no address was provided")
	}

	if err := s.registerNode(ctx); err != nil {
		return s, err
	}

	tick := time.Tick(5 * time.Second)

	go func() {
		for range tick {
			ctx, span := trace.StartSpan(ctx, "syncActualState")
			s.updateNode(ctx)
			s.updatePodStatuses(ctx)
			span.End()
		}
	}()

	return s, nil
}

// Run starts the server, registers it with Kubernetes and begins watching/reconciling the cluster.
// Run will block until Stop is called or a SIGINT or SIGTERM signal is received.
func (s *Server) Run(ctx context.Context) error {
<<<<<<< HEAD
	opts := metav1.ListOptions{
		FieldSelector: fields.OneTermEqualSelector("spec.nodeName", s.nodeName).String(),
	}

	pods, err := s.k8sClient.CoreV1().Pods(s.namespace).List(opts)
	if err != nil {
		return pkgerrors.Wrap(err, "error getting pod list")
	}

	s.resourceManager.SetPods(pods)
	s.reconcile(ctx)
=======
	for {
		select {
		case <-ctx.Done():
			return ctx.Err()
		default:
		}

		opts := metav1.ListOptions{
			FieldSelector: fields.OneTermEqualSelector("spec.nodeName", s.nodeName).String(),
		}
>>>>>>> c1fe9231

	opts.ResourceVersion = pods.ResourceVersion

	var controller cache.Controller
	_, controller = cache.NewInformer(

<<<<<<< HEAD
		&cache.ListWatch{

			ListFunc: func(options metav1.ListOptions) (runtime.Object, error) {
				if controller != nil {
					opts.ResourceVersion = controller.LastSyncResourceVersion()
				}

				return s.k8sClient.Core().Pods(s.namespace).List(opts)
			},

			WatchFunc: func(options metav1.ListOptions) (watch.Interface, error) {
				if controller != nil {
					opts.ResourceVersion = controller.LastSyncResourceVersion()
				}
=======

		if err := s.watchForPodEvent(ctx); err != nil {
			if pkgerrors.Cause(err) == context.Canceled {
				return err
			}
			log.G(ctx).Error(err)
			break
		}
>>>>>>> c1fe9231

				return s.k8sClient.Core().Pods(s.namespace).Watch(opts)
			},
		},

<<<<<<< HEAD
		&corev1.Pod{},

		1*time.Minute,
=======
	return nil
}
>>>>>>> c1fe9231

		cache.ResourceEventHandlerFuncs{
			AddFunc:    func(obj interface{}) {
				s.onAddPod(ctx, obj)
			},
			UpdateFunc: func(oldObj, newObj interface{}) {
				s.onUpdatePod(ctx, newObj)
			},
			DeleteFunc: func(obj interface{}) {
				s.onDeletePod(ctx, obj)
			},
		},
	)

	stopCh := make(chan struct{})

	sig := make(chan os.Signal, 1)
	signal.Notify(sig, syscall.SIGINT, syscall.SIGTERM)
	go func() {
		<-sig
		log.G(ctx).Info("Stop pod cache controller.")
		close(stopCh)
		close(s.podCh)
	}()

	for i := 0; i < 10; i++ {
		go s.startPodSynchronizer(ctx, i)
	}

	log.G(ctx).Info("Start to run pod cache controller.")
	controller.Run(stopCh)

	return nil
}

// reconcile is the main reconciliation loop that compares differences between Kubernetes and
// the active provider and reconciles the differences.
func (s *Server) reconcile(ctx context.Context) {
	ctx, span := trace.StartSpan(ctx, "reconcile")
	defer span.End()

	logger := log.G(ctx)
	logger.Debug("Start reconcile")
	defer logger.Debug("End reconcile")

	providerPods, err := s.provider.GetPods(ctx)
	if err != nil {
		logger.WithError(err).Error("Error getting pod list from provider")
		return
	}

	var deletePods []*corev1.Pod
	for _, pod := range providerPods {
		// Delete pods that don't exist in Kubernetes
		if p := s.resourceManager.GetPod(pod.Namespace, pod.Name); p == nil || p.DeletionTimestamp != nil {
			deletePods = append(deletePods, pod)
		}
	}
	span.Annotate(nil, "Got provider pods")

	var failedDeleteCount int64
	for _, pod := range deletePods {
		logger := logger.WithField("pod", pod.Name)
		logger.Debug("Deleting pod '%s'\n", pod.Name)
		if err := s.deletePod(ctx, pod); err != nil {
			logger.WithError(err).Error("Error deleting pod")
			failedDeleteCount++
			continue
		}
	}
	span.Annotate(
		[]trace.Attribute{
			trace.Int64Attribute("expected_delete_pods_count", int64(len(deletePods))),
			trace.Int64Attribute("failed_delete_pods_count", failedDeleteCount),
		},
		"Cleaned up stale provider pods",
	)

	pods := s.resourceManager.GetPods()

	var createPods []*corev1.Pod
	cleanupPods := deletePods[:0]

	for _, pod := range pods {
		var providerPod *corev1.Pod
		for _, p := range providerPods {
			if p.Namespace == pod.Namespace && p.Name == pod.Name {
				providerPod = p
				break
			}
		}

		// Delete pod if DeletionTimestamp is set
		if pod.DeletionTimestamp != nil {
			cleanupPods = append(cleanupPods, pod)
			continue
		}

		if providerPod == nil &&
			pod.DeletionTimestamp == nil &&
			pod.Status.Phase != corev1.PodSucceeded &&
			pod.Status.Phase != corev1.PodFailed &&
			pod.Status.Reason != podStatusReasonProviderFailed {
			createPods = append(createPods, pod)
		}
	}

	var failedCreateCount int64
	for _, pod := range createPods {
		logger := logger.WithField("pod", pod.Name)
		logger.Debug("Creating pod")
		if err := s.createPod(ctx, pod); err != nil {
			failedCreateCount++
			logger.WithError(err).Error("Error creating pod")
			continue
		}
	}
	span.Annotate(
		[]trace.Attribute{
			trace.Int64Attribute("expected_created_pods", int64(len(createPods))),
			trace.Int64Attribute("failed_pod_creates", failedCreateCount),
		},
		"Created pods in provider",
	)

	var failedCleanupCount int64
	for _, pod := range cleanupPods {
		logger := logger.WithField("pod", pod.Name)
		log.Trace(logger, "Pod pending deletion")
		var err error
		if err = s.deletePod(ctx, pod); err != nil {
			logger.WithError(err).Error("Error deleting pod")
			failedCleanupCount++
			continue
		}
		log.Trace(logger, "Pod deletion complete")
	}

	span.Annotate(
		[]trace.Attribute{
			trace.Int64Attribute("expected_cleaned_up_pods", int64(len(cleanupPods))),
			trace.Int64Attribute("cleaned_up_pod_failures", failedCleanupCount),
		},
		"Cleaned up provider pods marked for deletion",
	)
<<<<<<< HEAD
}

func addPodAttributes(span *trace.Span, pod *corev1.Pod) {
	span.AddAttributes(
		trace.StringAttribute("uid", string(pod.UID)),
		trace.StringAttribute("namespace", pod.Namespace),
		trace.StringAttribute("name", pod.Name),
	)
}

func (s *Server) onAddPod(ctx context.Context, obj interface{}) {
	ctx, span := trace.StartSpan(ctx, "onAddPod")
	defer span.End()
	logger := log.G(ctx).WithField("method", "onAddPod")

	pod := obj.(*corev1.Pod)

	if pod == nil {
		logger.Errorf("obj is not a valid pod: %v", obj)
		return
	}

	addPodAttributes(span, pod)

	logger.Debugf("Receive added pod '%s/%s' ", pod.GetNamespace(), pod.GetName())

	if s.resourceManager.UpdatePod(pod) {
		span.Annotate(nil, "Add pod to synchronizer channel.")
		s.podCh <- pod
	}
}

func (s *Server) onUpdatePod(ctx context.Context, obj interface{}) {
	ctx, span := trace.StartSpan(ctx, "onUpdatePod")
	defer span.End()
	logger := log.G(ctx).WithField("method", "onUpdatePod")

	pod := obj.(*corev1.Pod)
	
	if pod == nil {
		logger.Errorf("obj is not a valid pod: %v", obj)
		return
	}

	addPodAttributes(span, pod)

	logger.Debugf("Receive updated pod '%s/%s'", pod.GetNamespace(), pod.GetName())

	if s.resourceManager.UpdatePod(pod) {
		span.Annotate(nil, "Add pod to synchronizer channel.")
		s.podCh <- pod
	}
}

func (s *Server) onDeletePod(ctx context.Context, obj interface{}) {
	ctx, span := trace.StartSpan(ctx, "onDeletePod")
	defer span.End()
	logger := log.G(ctx).WithField("method", "onDeletePod")

	pod := obj.(*corev1.Pod)

	if pod == nil {
		logger.Errorf("obj is not a valid pod: %v", obj)
		return
	}

	addPodAttributes(span, pod)

	logger.Debugf("Receive deleted pod '%s/%s'", pod.GetNamespace(), pod.GetName())

	if s.resourceManager.DeletePod(pod) {
		span.Annotate(nil, "Add pod to synchronizer channel.")
		s.podCh <- pod
	}
}

func (s *Server) startPodSynchronizer(ctx context.Context, id int) {
	logger := log.G(ctx).WithField("method", "startPodSynchronizer").WithField("podSynchronizer", id)
	logger.Debug("Start pod synchronizer")

	for {
		select {
		case <-ctx.Done():
			logger.Info("context is done.")
			return
		case pod, ok := <-s.podCh:
			if !ok {
				logger.Info("pod channel is closed.")
				return
			}

			s.syncPod(ctx, pod)
		}
	}
}

func (s *Server) syncPod(ctx context.Context, pod *corev1.Pod) {
	ctx, span := trace.StartSpan(ctx, "syncPod")
	defer span.End()
	logger := log.G(ctx).WithField("pod", pod.GetName()).WithField("namespace", pod.GetNamespace())

	addPodAttributes(span, pod)

	if pod.DeletionTimestamp != nil {
		span.Annotate(nil, "Delete pod")
		logger.Debugf("Deleting pod")
		if err := s.deletePod(ctx, pod); err != nil {
			logger.WithError(err).Error("Failed to delete pod")
		}
	} else {
		span.Annotate(nil, "Create pod")
		logger.Debugf("Creating pod")
		if err := s.createPod(ctx, pod); err != nil {
			logger.WithError(err).Errorf("Failed to create pod")
		}
	}
}

func (s *Server) createPod(ctx context.Context, pod *corev1.Pod) error {
	ctx, span := trace.StartSpan(ctx, "createPod")
	defer span.End()
	addPodAttributes(span, pod)

	if err := s.populateSecretsAndConfigMapsInEnv(pod); err != nil {
		span.SetStatus(trace.Status{Code: trace.StatusCodeInvalidArgument, Message: err.Error()})
		return err
	}

	logger := log.G(ctx).WithField("pod", pod.GetName()).WithField("namespace", pod.GetNamespace())

	if origErr := s.provider.CreatePod(ctx, pod); origErr != nil {
		podPhase := corev1.PodPending
		if pod.Spec.RestartPolicy == corev1.RestartPolicyNever {
			podPhase = corev1.PodFailed
		}

		pod.ResourceVersion = "" // Blank out resource version to prevent object has been modified error
		pod.Status.Phase = podPhase
		pod.Status.Reason = podStatusReasonProviderFailed
		pod.Status.Message = origErr.Error()

		_, err := s.k8sClient.CoreV1().Pods(pod.Namespace).UpdateStatus(pod)
		if err != nil {
			logger.WithError(err).Warn("Failed to update pod status")
		} else {
			span.Annotate(nil, "Updated k8s pod status")
		}

		span.SetStatus(trace.Status{Code: trace.StatusCodeUnknown, Message: origErr.Error()})
		return origErr
	}
	span.Annotate(nil, "Created pod in provider")

	logger.Info("Pod created")

	return nil
}

func (s *Server) deletePod(ctx context.Context, pod *corev1.Pod) error {
	ctx, span := trace.StartSpan(ctx, "deletePod")
	defer span.End()
	addPodAttributes(span, pod)

	var delErr error
	if delErr = s.provider.DeletePod(ctx, pod); delErr != nil && errors.IsNotFound(delErr) {
		span.SetStatus(trace.Status{Code: trace.StatusCodeUnknown, Message: delErr.Error()})
		return delErr
	}
	span.Annotate(nil, "Deleted pod from provider")

	logger := log.G(ctx).WithField("pod", pod.GetName()).WithField("namespace", pod.GetNamespace())
	if !errors.IsNotFound(delErr) {
		var grace int64
		if err := s.k8sClient.CoreV1().Pods(pod.GetNamespace()).Delete(pod.GetName(), &metav1.DeleteOptions{GracePeriodSeconds: &grace}); err != nil && errors.IsNotFound(err) {
			if errors.IsNotFound(err) {
				span.Annotate(nil, "Pod does not exist in k8s, nothing to delete")
				return nil
			}

			span.SetStatus(trace.Status{Code: trace.StatusCodeUnknown, Message: err.Error()})
			return fmt.Errorf("Failed to delete kubernetes pod: %s", err)
		}
		span.Annotate(nil, "Deleted pod from k8s")

		s.resourceManager.DeletePod(pod)
		span.Annotate(nil, "Deleted pod from internal state")
		logger.Info("Pod deleted")
	}

	return nil
}

// updatePodStatuses syncs the providers pod status with the kubernetes pod status.
func (s *Server) updatePodStatuses(ctx context.Context) {
	ctx, span := trace.StartSpan(ctx, "updatePodStatuses")
	defer span.End()

	// Update all the pods with the provider status.
	pods := s.resourceManager.GetPods()
	span.AddAttributes(trace.Int64Attribute("nPods", int64(len(pods))))

	for _, pod := range pods {
		if pod.Status.Phase == corev1.PodSucceeded ||
			pod.Status.Phase == corev1.PodFailed ||
			pod.Status.Reason == podStatusReasonProviderFailed {
			continue
		}

		status, err := s.provider.GetPodStatus(ctx, pod.Namespace, pod.Name)
		if err != nil {
			log.G(ctx).WithField("pod", pod.GetName()).WithField("namespace", pod.GetNamespace()).Error("Error retrieving pod status")
			return
		}

		// Update the pod's status
		if status != nil {
			pod.Status = *status
			s.k8sClient.CoreV1().Pods(pod.Namespace).UpdateStatus(pod)
		}
	}
}

// populateSecretsAndConfigMapsInEnv populates Secrets and ConfigMap into environment variables
func (s *Server) populateSecretsAndConfigMapsInEnv(pod *corev1.Pod) error {
	for _, c := range pod.Spec.Containers {
		for i, e := range c.Env {
			if e.ValueFrom != nil {
				// Populate ConfigMaps to Env
				if e.ValueFrom.ConfigMapKeyRef != nil {
					vf := e.ValueFrom.ConfigMapKeyRef
					cm, err := s.resourceManager.GetConfigMap(vf.Name, pod.Namespace)
					if vf.Optional != nil && !*vf.Optional && errors.IsNotFound(err) {
						return fmt.Errorf("ConfigMap %s is required by Pod %s and does not exist", vf.Name, pod.Name)
					}

					if err != nil {
						return fmt.Errorf("Error retrieving ConfigMap %s required by Pod %s: %s", vf.Name, pod.Name, err)
					}

					var ok bool
					if c.Env[i].Value, ok = cm.Data[vf.Key]; !ok {
						return fmt.Errorf("ConfigMap %s key %s is required by Pod %s and does not exist", vf.Name, vf.Key, pod.Name)
					}
					continue
				}

				// Populate Secrets to Env
				if e.ValueFrom.SecretKeyRef != nil {
					vf := e.ValueFrom.SecretKeyRef
					sec, err := s.resourceManager.GetSecret(vf.Name, pod.Namespace)
					if vf.Optional != nil && !*vf.Optional && errors.IsNotFound(err) {
						return fmt.Errorf("Secret %s is required by Pod %s and does not exist", vf.Name, pod.Name)
					}
					v, ok := sec.Data[vf.Key]
					if !ok {
						return fmt.Errorf("Secret %s key %s is required by Pod %s and does not exist", vf.Name, vf.Key, pod.Name)
					}
					c.Env[i].Value = string(v)
					continue
				}

				// TODO: Populate Downward API to Env
				if e.ValueFrom.FieldRef != nil {
					continue
				}

				// TODO: Populate resource requests
				if e.ValueFrom.ResourceFieldRef != nil {
					continue
				}
			}
		}
	}

	return nil
=======
>>>>>>> c1fe9231
}<|MERGE_RESOLUTION|>--- conflicted
+++ resolved
@@ -115,52 +115,9 @@
 // Run starts the server, registers it with Kubernetes and begins watching/reconciling the cluster.
 // Run will block until Stop is called or a SIGINT or SIGTERM signal is received.
 func (s *Server) Run(ctx context.Context) error {
-<<<<<<< HEAD
 	opts := metav1.ListOptions{
 		FieldSelector: fields.OneTermEqualSelector("spec.nodeName", s.nodeName).String(),
 	}
-
-	pods, err := s.k8sClient.CoreV1().Pods(s.namespace).List(opts)
-	if err != nil {
-		return pkgerrors.Wrap(err, "error getting pod list")
-	}
-
-	s.resourceManager.SetPods(pods)
-	s.reconcile(ctx)
-=======
-	for {
-		select {
-		case <-ctx.Done():
-			return ctx.Err()
-		default:
-		}
-
-		opts := metav1.ListOptions{
-			FieldSelector: fields.OneTermEqualSelector("spec.nodeName", s.nodeName).String(),
-		}
->>>>>>> c1fe9231
-
-	opts.ResourceVersion = pods.ResourceVersion
-
-	var controller cache.Controller
-	_, controller = cache.NewInformer(
-
-<<<<<<< HEAD
-		&cache.ListWatch{
-
-			ListFunc: func(options metav1.ListOptions) (runtime.Object, error) {
-				if controller != nil {
-					opts.ResourceVersion = controller.LastSyncResourceVersion()
-				}
-
-				return s.k8sClient.Core().Pods(s.namespace).List(opts)
-			},
-
-			WatchFunc: func(options metav1.ListOptions) (watch.Interface, error) {
-				if controller != nil {
-					opts.ResourceVersion = controller.LastSyncResourceVersion()
-				}
-=======
 
 		if err := s.watchForPodEvent(ctx); err != nil {
 			if pkgerrors.Cause(err) == context.Canceled {
@@ -169,53 +126,14 @@
 			log.G(ctx).Error(err)
 			break
 		}
->>>>>>> c1fe9231
-
-				return s.k8sClient.Core().Pods(s.namespace).Watch(opts)
-			},
-		},
-
-<<<<<<< HEAD
-		&corev1.Pod{},
-
-		1*time.Minute,
-=======
+
 	return nil
 }
->>>>>>> c1fe9231
-
-		cache.ResourceEventHandlerFuncs{
-			AddFunc:    func(obj interface{}) {
-				s.onAddPod(ctx, obj)
-			},
-			UpdateFunc: func(oldObj, newObj interface{}) {
-				s.onUpdatePod(ctx, newObj)
-			},
-			DeleteFunc: func(obj interface{}) {
-				s.onDeletePod(ctx, obj)
-			},
-		},
-	)
-
-	stopCh := make(chan struct{})
-
-	sig := make(chan os.Signal, 1)
-	signal.Notify(sig, syscall.SIGINT, syscall.SIGTERM)
-	go func() {
-		<-sig
-		log.G(ctx).Info("Stop pod cache controller.")
-		close(stopCh)
-		close(s.podCh)
-	}()
-
-	for i := 0; i < 10; i++ {
-		go s.startPodSynchronizer(ctx, i)
-	}
-
-	log.G(ctx).Info("Start to run pod cache controller.")
-	controller.Run(stopCh)
-
-	return nil
+
+// Stop shutsdown the server.
+// It does not shutdown pods assigned to the virtual node.
+func (s *Server) Stop() {
+	close(s.podCh)
 }
 
 // reconcile is the main reconciliation loop that compares differences between Kubernetes and
@@ -328,282 +246,4 @@
 		},
 		"Cleaned up provider pods marked for deletion",
 	)
-<<<<<<< HEAD
-}
-
-func addPodAttributes(span *trace.Span, pod *corev1.Pod) {
-	span.AddAttributes(
-		trace.StringAttribute("uid", string(pod.UID)),
-		trace.StringAttribute("namespace", pod.Namespace),
-		trace.StringAttribute("name", pod.Name),
-	)
-}
-
-func (s *Server) onAddPod(ctx context.Context, obj interface{}) {
-	ctx, span := trace.StartSpan(ctx, "onAddPod")
-	defer span.End()
-	logger := log.G(ctx).WithField("method", "onAddPod")
-
-	pod := obj.(*corev1.Pod)
-
-	if pod == nil {
-		logger.Errorf("obj is not a valid pod: %v", obj)
-		return
-	}
-
-	addPodAttributes(span, pod)
-
-	logger.Debugf("Receive added pod '%s/%s' ", pod.GetNamespace(), pod.GetName())
-
-	if s.resourceManager.UpdatePod(pod) {
-		span.Annotate(nil, "Add pod to synchronizer channel.")
-		s.podCh <- pod
-	}
-}
-
-func (s *Server) onUpdatePod(ctx context.Context, obj interface{}) {
-	ctx, span := trace.StartSpan(ctx, "onUpdatePod")
-	defer span.End()
-	logger := log.G(ctx).WithField("method", "onUpdatePod")
-
-	pod := obj.(*corev1.Pod)
-	
-	if pod == nil {
-		logger.Errorf("obj is not a valid pod: %v", obj)
-		return
-	}
-
-	addPodAttributes(span, pod)
-
-	logger.Debugf("Receive updated pod '%s/%s'", pod.GetNamespace(), pod.GetName())
-
-	if s.resourceManager.UpdatePod(pod) {
-		span.Annotate(nil, "Add pod to synchronizer channel.")
-		s.podCh <- pod
-	}
-}
-
-func (s *Server) onDeletePod(ctx context.Context, obj interface{}) {
-	ctx, span := trace.StartSpan(ctx, "onDeletePod")
-	defer span.End()
-	logger := log.G(ctx).WithField("method", "onDeletePod")
-
-	pod := obj.(*corev1.Pod)
-
-	if pod == nil {
-		logger.Errorf("obj is not a valid pod: %v", obj)
-		return
-	}
-
-	addPodAttributes(span, pod)
-
-	logger.Debugf("Receive deleted pod '%s/%s'", pod.GetNamespace(), pod.GetName())
-
-	if s.resourceManager.DeletePod(pod) {
-		span.Annotate(nil, "Add pod to synchronizer channel.")
-		s.podCh <- pod
-	}
-}
-
-func (s *Server) startPodSynchronizer(ctx context.Context, id int) {
-	logger := log.G(ctx).WithField("method", "startPodSynchronizer").WithField("podSynchronizer", id)
-	logger.Debug("Start pod synchronizer")
-
-	for {
-		select {
-		case <-ctx.Done():
-			logger.Info("context is done.")
-			return
-		case pod, ok := <-s.podCh:
-			if !ok {
-				logger.Info("pod channel is closed.")
-				return
-			}
-
-			s.syncPod(ctx, pod)
-		}
-	}
-}
-
-func (s *Server) syncPod(ctx context.Context, pod *corev1.Pod) {
-	ctx, span := trace.StartSpan(ctx, "syncPod")
-	defer span.End()
-	logger := log.G(ctx).WithField("pod", pod.GetName()).WithField("namespace", pod.GetNamespace())
-
-	addPodAttributes(span, pod)
-
-	if pod.DeletionTimestamp != nil {
-		span.Annotate(nil, "Delete pod")
-		logger.Debugf("Deleting pod")
-		if err := s.deletePod(ctx, pod); err != nil {
-			logger.WithError(err).Error("Failed to delete pod")
-		}
-	} else {
-		span.Annotate(nil, "Create pod")
-		logger.Debugf("Creating pod")
-		if err := s.createPod(ctx, pod); err != nil {
-			logger.WithError(err).Errorf("Failed to create pod")
-		}
-	}
-}
-
-func (s *Server) createPod(ctx context.Context, pod *corev1.Pod) error {
-	ctx, span := trace.StartSpan(ctx, "createPod")
-	defer span.End()
-	addPodAttributes(span, pod)
-
-	if err := s.populateSecretsAndConfigMapsInEnv(pod); err != nil {
-		span.SetStatus(trace.Status{Code: trace.StatusCodeInvalidArgument, Message: err.Error()})
-		return err
-	}
-
-	logger := log.G(ctx).WithField("pod", pod.GetName()).WithField("namespace", pod.GetNamespace())
-
-	if origErr := s.provider.CreatePod(ctx, pod); origErr != nil {
-		podPhase := corev1.PodPending
-		if pod.Spec.RestartPolicy == corev1.RestartPolicyNever {
-			podPhase = corev1.PodFailed
-		}
-
-		pod.ResourceVersion = "" // Blank out resource version to prevent object has been modified error
-		pod.Status.Phase = podPhase
-		pod.Status.Reason = podStatusReasonProviderFailed
-		pod.Status.Message = origErr.Error()
-
-		_, err := s.k8sClient.CoreV1().Pods(pod.Namespace).UpdateStatus(pod)
-		if err != nil {
-			logger.WithError(err).Warn("Failed to update pod status")
-		} else {
-			span.Annotate(nil, "Updated k8s pod status")
-		}
-
-		span.SetStatus(trace.Status{Code: trace.StatusCodeUnknown, Message: origErr.Error()})
-		return origErr
-	}
-	span.Annotate(nil, "Created pod in provider")
-
-	logger.Info("Pod created")
-
-	return nil
-}
-
-func (s *Server) deletePod(ctx context.Context, pod *corev1.Pod) error {
-	ctx, span := trace.StartSpan(ctx, "deletePod")
-	defer span.End()
-	addPodAttributes(span, pod)
-
-	var delErr error
-	if delErr = s.provider.DeletePod(ctx, pod); delErr != nil && errors.IsNotFound(delErr) {
-		span.SetStatus(trace.Status{Code: trace.StatusCodeUnknown, Message: delErr.Error()})
-		return delErr
-	}
-	span.Annotate(nil, "Deleted pod from provider")
-
-	logger := log.G(ctx).WithField("pod", pod.GetName()).WithField("namespace", pod.GetNamespace())
-	if !errors.IsNotFound(delErr) {
-		var grace int64
-		if err := s.k8sClient.CoreV1().Pods(pod.GetNamespace()).Delete(pod.GetName(), &metav1.DeleteOptions{GracePeriodSeconds: &grace}); err != nil && errors.IsNotFound(err) {
-			if errors.IsNotFound(err) {
-				span.Annotate(nil, "Pod does not exist in k8s, nothing to delete")
-				return nil
-			}
-
-			span.SetStatus(trace.Status{Code: trace.StatusCodeUnknown, Message: err.Error()})
-			return fmt.Errorf("Failed to delete kubernetes pod: %s", err)
-		}
-		span.Annotate(nil, "Deleted pod from k8s")
-
-		s.resourceManager.DeletePod(pod)
-		span.Annotate(nil, "Deleted pod from internal state")
-		logger.Info("Pod deleted")
-	}
-
-	return nil
-}
-
-// updatePodStatuses syncs the providers pod status with the kubernetes pod status.
-func (s *Server) updatePodStatuses(ctx context.Context) {
-	ctx, span := trace.StartSpan(ctx, "updatePodStatuses")
-	defer span.End()
-
-	// Update all the pods with the provider status.
-	pods := s.resourceManager.GetPods()
-	span.AddAttributes(trace.Int64Attribute("nPods", int64(len(pods))))
-
-	for _, pod := range pods {
-		if pod.Status.Phase == corev1.PodSucceeded ||
-			pod.Status.Phase == corev1.PodFailed ||
-			pod.Status.Reason == podStatusReasonProviderFailed {
-			continue
-		}
-
-		status, err := s.provider.GetPodStatus(ctx, pod.Namespace, pod.Name)
-		if err != nil {
-			log.G(ctx).WithField("pod", pod.GetName()).WithField("namespace", pod.GetNamespace()).Error("Error retrieving pod status")
-			return
-		}
-
-		// Update the pod's status
-		if status != nil {
-			pod.Status = *status
-			s.k8sClient.CoreV1().Pods(pod.Namespace).UpdateStatus(pod)
-		}
-	}
-}
-
-// populateSecretsAndConfigMapsInEnv populates Secrets and ConfigMap into environment variables
-func (s *Server) populateSecretsAndConfigMapsInEnv(pod *corev1.Pod) error {
-	for _, c := range pod.Spec.Containers {
-		for i, e := range c.Env {
-			if e.ValueFrom != nil {
-				// Populate ConfigMaps to Env
-				if e.ValueFrom.ConfigMapKeyRef != nil {
-					vf := e.ValueFrom.ConfigMapKeyRef
-					cm, err := s.resourceManager.GetConfigMap(vf.Name, pod.Namespace)
-					if vf.Optional != nil && !*vf.Optional && errors.IsNotFound(err) {
-						return fmt.Errorf("ConfigMap %s is required by Pod %s and does not exist", vf.Name, pod.Name)
-					}
-
-					if err != nil {
-						return fmt.Errorf("Error retrieving ConfigMap %s required by Pod %s: %s", vf.Name, pod.Name, err)
-					}
-
-					var ok bool
-					if c.Env[i].Value, ok = cm.Data[vf.Key]; !ok {
-						return fmt.Errorf("ConfigMap %s key %s is required by Pod %s and does not exist", vf.Name, vf.Key, pod.Name)
-					}
-					continue
-				}
-
-				// Populate Secrets to Env
-				if e.ValueFrom.SecretKeyRef != nil {
-					vf := e.ValueFrom.SecretKeyRef
-					sec, err := s.resourceManager.GetSecret(vf.Name, pod.Namespace)
-					if vf.Optional != nil && !*vf.Optional && errors.IsNotFound(err) {
-						return fmt.Errorf("Secret %s is required by Pod %s and does not exist", vf.Name, pod.Name)
-					}
-					v, ok := sec.Data[vf.Key]
-					if !ok {
-						return fmt.Errorf("Secret %s key %s is required by Pod %s and does not exist", vf.Name, vf.Key, pod.Name)
-					}
-					c.Env[i].Value = string(v)
-					continue
-				}
-
-				// TODO: Populate Downward API to Env
-				if e.ValueFrom.FieldRef != nil {
-					continue
-				}
-
-				// TODO: Populate resource requests
-				if e.ValueFrom.ResourceFieldRef != nil {
-					continue
-				}
-			}
-		}
-	}
-
-	return nil
-=======
->>>>>>> c1fe9231
 }