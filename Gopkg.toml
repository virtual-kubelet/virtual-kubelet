--- conflicted
+++ resolved
@@ -64,7 +64,6 @@
   version = "1.10.0"
 
 [[constraint]]
-<<<<<<< HEAD
   name = "k8s.io/apimachinery"
   version = "kubernetes-1.10.0"
 
@@ -85,7 +84,8 @@
 [[override]]
   name = "github.com/hyperhq/libcompose"
   revision = "15d3a105140f968f5d4f62d2f44afd22a24a98fb"
-=======
+
+[[constraint]]
   branch = "feature/wolfpack"
   name = "github.com/vmware/vic"
 
@@ -123,5 +123,4 @@
 
 [[override]]
   name = "github.com/go-openapi/validate"
-  revision = "035dcd74f1f61e83debe1c22950dc53556e7e4b2"
->>>>>>> 027b7665
+  revision = "035dcd74f1f61e83debe1c22950dc53556e7e4b2"